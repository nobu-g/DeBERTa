--- conflicted
+++ resolved
@@ -48,21 +48,15 @@
     "F841",
     "F821",
     "E741",
-<<<<<<< HEAD
-    "F841",
     "E722",
-]
-=======
-    "E722",
+    "E501",
     "B904",
     "B020",
     "B023",
     "PLW2901",
     "PLW0603",
 ]
-select = ["F", "E", "W", "I", "B", "PL", "UP", "COM", "PT", "PYI"]
->>>>>>> 99f406ee
-
+select = ["F", "E", "W", "I", "B", "UP", "COM", "PT", "PYI"]
 
 [build-system]
 requires = ["poetry-core"]
