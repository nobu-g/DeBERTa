# Copyright (c) Microsoft, Inc. 2020
#
# This source code is licensed under the MIT license found in the
# LICENSE file in the root directory of this source tree.
#
# Author: penhe@microsoft.com
# Date: 01/25/2020
#

"""DeBERTa finetuning runner."""

import argparse
import os
import random
import shutil
from collections import OrderedDict
from collections.abc import Sequence

import numpy as np
import torch
from torch.utils.data import DataLoader, Dataset

from ..data import (
    AsyncDataLoader,
    BatchSampler,
    DistributedBatchSampler,
    SequentialSampler,
)
from ..deberta import load_vocab, tokenizers
from ..optims import get_args as get_optims_args
from ..sift import AdversarialLearner, hook_sift_layer
from ..training import (
    DistributedTrainer,
    batch_to,
    initialize_distributed,
    kill_children,
)
from ..training import get_args as get_training_args
from ..utils import *
from ..utils import xtqdm as tqdm
from ._utils import merge_distributed
from .tasks import get_task, load_tasks
from .tasks.task import EvalData

os.environ["OMP_NUM_THREADS"] = "1"


def create_model(args, num_labels, model_class_fn):
    # Prepare model
    rank = getattr(args, "rank", 0)
    init_model = args.init_model if rank < 1 else None
    model = model_class_fn(
        init_model,
        args.model_config,
        num_labels=num_labels,
        drop_out=args.cls_drop_out,
        pre_trained=args.pre_trained,
    )
    if args.fp16:
        model = model.half()

    logger.info(f"Total parameters: {sum([p.numel() for p in model.parameters()])}")
    return model


<<<<<<< HEAD
def train_model(args, model, device, train_data: Dataset, eval_data, run_eval_fn, train_fn=None, loss_fn=None):
    total_examples = len(train_data)
    num_train_steps = int(total_examples * args.num_train_epochs / args.train_batch_size)
=======
def train_model(args, model, device, train_data, eval_data, run_eval_fn, train_fn=None, loss_fn=None):
    num_train_steps = int(len(train_data) * args.num_train_epochs / args.train_batch_size)
>>>>>>> 99f406ee
    logger.info("  Training batch size = %d", args.train_batch_size)
    logger.info("  Num steps = %d", num_train_steps)

    def data_fn(trainer):
        return train_data, num_train_steps, None

    def eval_fn(trainer, model, device, tag):
        results = run_eval_fn(
            trainer.args,
            model,
            device,
            eval_data,
            tag,
            steps=trainer.trainer_state.steps,
        )
        eval_metric = np.mean([v[0] for k, v in results.items() if "train" not in k])
        return eval_metric

    def _loss_fn(trainer, model, data):
        output = model(**data)
        loss = output["loss"]
        return loss.mean(), data["input_ids"].size(0)

    def get_adv_loss_fn():
        adv_modules = hook_sift_layer(
            model,
            hidden_size=model.config.hidden_size,
            learning_rate=args.vat_learning_rate,
            init_perturbation=args.vat_init_perturbation,
        )
        adv = AdversarialLearner(model, adv_modules)

        def adv_loss_fn(trainer, model, data):
            output = model(**data)
            logits = output["logits"]
            loss = output["loss"]
            if isinstance(logits, Sequence):
                logits = logits[-1]

            if args.vat_lambda > 0:

                def pert_logits_fn(model, **data):
                    o = model(**data)
                    logits = o["logits"]
                    if isinstance(logits, Sequence):
                        logits = logits[-1]
                    return logits

                loss += adv.loss(logits, pert_logits_fn, loss_fn=args.vat_loss_fn, **data) * args.vat_lambda

            return loss.mean(), data["input_ids"].size(0)

        return adv_loss_fn

    def _train_fn(args, model, device, data_fn, eval_fn, loss_fn):
        if loss_fn is None:
            loss_fn = get_adv_loss_fn() if args.vat_lambda > 0 else _loss_fn

        trainer = DistributedTrainer(
            args,
            args.output_dir,
            model,
            device,
            data_fn,
            loss_fn=loss_fn,
            eval_fn=eval_fn,
            dump_interval=args.dump_interval,
        )
        trainer.train()

    if train_fn is None:
        train_fn = _train_fn

    train_fn(args, model, device, data_fn=data_fn, eval_fn=eval_fn, loss_fn=loss_fn)


def calc_metrics(
    predicts, labels, eval_loss, eval_item, eval_results: dict[str, tuple], args, name: str, prefix, steps, tag
):
    tb_metrics = OrderedDict()
    result = OrderedDict()
    metrics_fn = eval_item.metrics_fn
    predict_fn = eval_item.predict_fn
    if metrics_fn is None:
        eval_metric = metric_accuracy(predicts, labels)
    else:
        metrics = metrics_fn(predicts, labels)
        result.update(metrics)
        critial_metrics = (
            set(metrics.keys())
            if eval_item.critial_metrics is None or len(eval_item.critial_metrics) == 0
            else eval_item.critial_metrics
        )
        eval_metric = np.mean([v for k, v in metrics.items() if k in critial_metrics])
    result["eval_loss"] = eval_loss
    result["eval_metric"] = eval_metric
    result["eval_samples"] = len(labels)
    if args.rank <= 0:
        output_eval_file = os.path.join(args.output_dir, f"eval_results_{name}_{prefix}.txt")
        with open(output_eval_file, "w", encoding="utf-8") as writer:
            logger.info(f"***** Eval results-{name}-{prefix} *****")
            for key in sorted(result.keys()):
                logger.info("  %s = %s", key, str(result[key]))
                writer.write(f"{key} = {result[key]!s}\n")
                tb_metrics[f"{name}/{key}"] = result[key]

        if predict_fn is not None:
            predict_fn(predicts, args.output_dir, name, prefix)
        else:
            output_predict_file = os.path.join(args.output_dir, f"predict_results_{name}_{prefix}.txt")
            np.savetxt(output_predict_file, predicts, delimiter="\t")
            output_label_file = os.path.join(args.output_dir, f"predict_labels_{name}_{prefix}.txt")
            np.savetxt(output_label_file, labels, delimiter="\t")

    if not eval_item.ignore_metric:
        eval_results[name] = (eval_metric, predicts, labels)
    _tag = tag + "/" if tag is not None else ""

    def _ignore(k):
        ig = ["/eval_samples", "/eval_loss"]
        for i in ig:
            if k.endswith(i):
                return True
        return False


def run_eval(args, model, device, eval_data: list[EvalData], prefix=None, tag=None, steps=None):
    # Run prediction for full data
    prefix = f"{tag}_{prefix}" if tag is not None else prefix
    device = torch.device("cpu") if device is None else device
    if args.export_onnx_model:
        import onnxruntime as ort
        from onnxruntime.quantization import quantize_dynamic

        if args.fp16:
            ort_model = os.path.join(args.output_dir, f"{prefix}_onnx_fp16.bin")
            ort_model_qt = None
        else:
            ort_model = os.path.join(args.output_dir, f"{prefix}_onnx_fp32.bin")
            ort_model_qt = os.path.join(args.output_dir, f"{prefix}_onnx_qt.bin")

<<<<<<< HEAD
    eval_results: dict[str, tuple] = OrderedDict()
    eval_metric = 0
=======
    eval_results = OrderedDict()
>>>>>>> 99f406ee
    no_tqdm = (True if os.getenv("NO_TQDM", "0") != "0" else False) or args.rank > 0
    ort_session = None
    for eval_item in eval_data:
        name = eval_item.name
        eval_sampler = SequentialSampler(len(eval_item.data))
        batch_sampler = BatchSampler(eval_sampler, args.eval_batch_size)
        dist_batch_sampler = DistributedBatchSampler(batch_sampler, rank=args.rank, world_size=args.world_size)
        eval_dataloader = DataLoader(eval_item.data, batch_sampler=dist_batch_sampler, num_workers=args.workers)
        model.eval()
        eval_loss, eval_accuracy = 0, 0
        nb_eval_steps, nb_eval_examples = 0, 0
        predicts = []
        labels = []
        for batch in tqdm(
            AsyncDataLoader(eval_dataloader),
            ncols=80,
            desc=f"Evaluating: {prefix}",
            disable=no_tqdm,
        ):
            _batch = batch.copy()
            batch = batch_to(batch, device)
            if args.export_onnx_model:
                if ort_session is None:
                    if args.rank < 1:
                        model.export_onnx(ort_model, (batch.copy(),))
                        if ort_model_qt is not None:
                            quantize_dynamic(ort_model, ort_model_qt)
                            ort_model = ort_model_qt
                    if torch.distributed.is_initialized() and torch.distributed.get_world_size() > 1:
                        torch.distributed.barrier()
                    sess_opt = ort.SessionOptions()
                    os.environ["ORT_TENSORRT_ENGINE_CACHE_ENABLE"] = "1"
                    os.environ["ORT_TENSORRT_FP16_ENABLE"] = "1"  # TRT precision: 1: TRT FP16, 0: TRT FP32
                    ort_session = ort.InferenceSession(
                        ort_model,
                        sess_options=sess_opt,
                        providers=[
                            "TensorrtExecutionProvider",
                            "CUDAExecutionProvider",
                        ],
                    )
                    numpy_input = {}
                    for k in [p.name for p in ort_session.get_inputs()]:
                        if isinstance(_batch[k], torch.Tensor):
                            numpy_input[k] = _batch[k].cpu().numpy()

                    ort_session.run(None, numpy_input)
                    # cuda_session = ort.InferenceSession(ort_model, sess_options=sess_opt, providers=['CUDAExecutionProvider'])
                    # warmup = cuda_session.run(None, numpy_input)
                numpy_input = {}
                for k in [p.name for p in ort_session.get_inputs()]:
                    if isinstance(_batch[k], torch.Tensor):
                        numpy_input[k] = _batch[k].cpu().numpy()
                output = ort_session.run(None, numpy_input)
                output = dict([(n.name, torch.tensor(o).to(device)) for n, o in zip(ort_session.get_outputs(), output)])
            if ort_session is None:
                with torch.no_grad():
                    output = model(**batch)
            logits = output["logits"].detach()
            tmp_eval_loss = output["loss"].detach()
            if "labels" in output:
                label_ids = output["labels"].detach().to(device)
            else:
                label_ids = batch["labels"].to(device)
            predicts.append(logits)
            labels.append(label_ids)
            eval_loss += tmp_eval_loss.mean().item()
            input_ids = batch["input_ids"]
            nb_eval_examples += input_ids.size(0)
            nb_eval_steps += 1

        eval_loss = eval_loss / nb_eval_steps
        predicts = merge_distributed(predicts, len(eval_item.data))
        all_labels: torch.Tensor = merge_distributed(labels, len(eval_item.data))
        if isinstance(predicts, Sequence):
            for k, pred in enumerate(predicts):
                calc_metrics(
                    pred.detach().cpu().numpy(),
                    all_labels.detach().cpu().numpy(),
                    eval_loss,
                    eval_item,
                    eval_results,
                    args,
                    name + f"@{k}",
                    prefix,
                    steps,
                    tag,
                )
        else:
            calc_metrics(
                predicts.detach().cpu().numpy(),
                all_labels.detach().cpu().numpy(),
                eval_loss,
                eval_item,
                eval_results,
                args,
                name,
                prefix,
                steps,
                tag,
            )

    return eval_results


def run_predict(args, model, device, eval_data: list[EvalData], prefix=None) -> None:
    # Run prediction for full data
<<<<<<< HEAD
    # eval_metric = 0
=======
>>>>>>> 99f406ee
    for eval_item in eval_data:
        name = eval_item.name
        eval_sampler = SequentialSampler(len(eval_item.data))
        batch_sampler = BatchSampler(eval_sampler, args.eval_batch_size)
        dist_batch_sampler = DistributedBatchSampler(batch_sampler, rank=args.rank, world_size=args.world_size)
        eval_dataloader = DataLoader(eval_item.data, batch_sampler=dist_batch_sampler, num_workers=args.workers)
        model.eval()
        predicts = []
        for batch in tqdm(
            AsyncDataLoader(eval_dataloader),
            ncols=80,
            desc=f"Evaluating: {prefix}",
            disable=args.rank > 0,
        ):
            batch = batch_to(batch, device)
            with torch.no_grad():
                output = model(**batch)
            logits = output["logits"]
            predicts.append(logits)
        predicts = merge_distributed(predicts, len(eval_item.data))
        if args.rank <= 0:
            predict_fn = eval_item.predict_fn
            if predict_fn:
                if isinstance(predicts, Sequence):
                    for k, pred in enumerate(predicts):
                        output_test_file = os.path.join(args.output_dir, f"test_logits_{name}@{k}_{prefix}.txt")
                        logger.info(f"***** Dump prediction results-{name}@{k}-{prefix} *****")
                        logger.info(f"Location: {output_test_file}")
                        pred = pred.detach().cpu().numpy()
                        np.savetxt(output_test_file, pred, delimiter="\t")
                        predict_fn(pred, args.output_dir, name + f"@{k}", prefix)
                else:
                    output_test_file = os.path.join(args.output_dir, f"test_logits_{name}_{prefix}.txt")
                    logger.info(f"***** Dump prediction results-{name}-{prefix} *****")
                    logger.info(f"Location: {output_test_file}")
                    np.savetxt(
                        output_test_file,
                        predicts.detach().cpu().numpy(),
                        delimiter="\t",
                    )
                    predict_fn(predicts.detach().cpu().numpy(), args.output_dir, name, prefix)


def main(args):
    if not args.do_train and not args.do_eval and not args.do_predict:
        raise ValueError("At least one of `do_train` or `do_eval` or `do_predict` must be True.")
    random.seed(args.seed)
    np.random.seed(args.seed)
    torch.manual_seed(args.seed)

    vocab_path, vocab_type = load_vocab(
        vocab_path=args.vocab_path,
        vocab_type=args.vocab_type,
        pretrained_id=args.init_model,
    )
    tokenizer = tokenizers[vocab_type](vocab_path)
    task = get_task(args.task_name)(
        tokenizer=tokenizer,
        args=args,
        max_seq_len=args.max_seq_length,
        data_dir=args.data_dir,
    )
    label_list = task.get_labels()

    eval_data: list[EvalData] = task.eval_data(max_seq_len=args.max_seq_length)
    logger.info("  Evaluation batch size = %d", args.eval_batch_size)
    if args.do_predict:
        test_data = task.test_data(max_seq_len=args.max_seq_length)
        logger.info("  Prediction batch size = %d", args.predict_batch_size)

    if args.do_train:
        train_data: Dataset = task.train_data(max_seq_len=args.max_seq_length)
    model_class_fn = task.get_model_class_fn()
    model = create_model(args, len(label_list), model_class_fn)
    if args.do_train:
        with open(os.path.join(args.output_dir, "model_config.json"), "w", encoding="utf-8") as fs:
            fs.write(model.config.to_json_string() + "\n")
        shutil.copy(vocab_path, args.output_dir)
    logger.info(f"Model config {model.config}")
    device = initialize_distributed(args)
    if not isinstance(device, torch.device):
        return 0
    model.to(device)
    run_eval_fn = task.get_eval_fn()
    loss_fn = task.get_loss_fn(args)
    if run_eval_fn is None:
        run_eval_fn = run_eval

    if args.do_eval:
        run_eval(args, model, device, eval_data, prefix=args.tag)

    if args.do_train:
        train_fn = task.get_train_fn(args, model)
        train_model(
            args,
            model,
            device,
            train_data,
            eval_data,
            run_eval_fn,
            loss_fn=loss_fn,
            train_fn=train_fn,
        )

    if args.do_predict:
        run_predict(args, model, device, test_data, prefix=args.tag)


class LoadTaskAction(argparse.Action):
    _registered = False

    def __call__(self, parser, args, values, option_string=None):
        setattr(args, self.dest, values)
        if not self._registered:
            load_tasks(args.task_dir)
            all_tasks = get_task()
            if values == "*":
                for task in all_tasks.values():
                    parser.add_argument_group(
                        title=f'Task {task._meta["name"]}',
                        description=task._meta["desc"],
                    )
                return

            assert values.lower() in all_tasks, f"{values} is not registed. Valid tasks {list(all_tasks.keys())}"
            task = get_task(values)
            group = parser.add_argument_group(title=f'Task {task._meta["name"]}', description=task._meta["desc"])
            task.add_arguments(group)
            type(self)._registered = True


def build_argument_parser():
    parser = argparse.ArgumentParser(
        parents=[get_optims_args(), get_training_args()],
        formatter_class=argparse.ArgumentDefaultsHelpFormatter,
    )

    ## Required parameters
    parser.add_argument(
        "--task_dir",
        default=None,
        type=str,
        required=False,
        help="The directory to load customized tasks.",
    )
    parser.add_argument(
        "--task_name",
        default=None,
        type=str,
        action=LoadTaskAction,
        required=True,
        help='The name of the task to train. To list all registered tasks, use "*" as the name, e.g. \n'
        '\npython -m DeBERTa.apps.run --task_name "*" --help',
    )

    parser.add_argument(
        "--data_dir",
        default=None,
        type=str,
        required=False,
        help="The input data dir. Should contain the .tsv files (or other data files) for the task.",
    )

    parser.add_argument(
        "--output_dir",
        default=None,
        type=str,
        required=True,
        help="The output directory where the model checkpoints will be written.",
    )

    ## Other parameters
    parser.add_argument(
        "--max_seq_length",
        default=128,
        type=int,
        help="The maximum total input sequence length after WordPiece tokenization. \n"
        "Sequences longer than this will be truncated, and sequences shorter \n"
        "than this will be padded.",
    )

    parser.add_argument(
        "--do_train",
        default=False,
        action="store_true",
        help="Whether to run training.",
    )

    parser.add_argument(
        "--do_eval",
        default=False,
        action="store_true",
        help="Whether to run eval on the dev set.",
    )

    parser.add_argument(
        "--do_predict",
        default=False,
        action="store_true",
        help="Whether to run prediction on the test set.",
    )

    parser.add_argument("--eval_batch_size", default=32, type=int, help="Total batch size for eval.")

    parser.add_argument(
        "--predict_batch_size",
        default=32,
        type=int,
        help="Total batch size for prediction.",
    )

    parser.add_argument(
        "--init_model",
        type=str,
        help="The model state file used to initialize the model weights.",
    )

    parser.add_argument("--model_config", type=str, help="The config file of bert model.")

    parser.add_argument(
        "--cls_drop_out",
        type=float,
        default=None,
        help="The config file model initialization and fine tuning.",
    )

    parser.add_argument(
        "--tag",
        type=str,
        default="final",
        help="The tag name of current prediction/runs.",
    )

    parser.add_argument(
        "--debug",
        default=False,
        type=boolean_string,
        help="Whether to cache cooked binary features",
    )

    parser.add_argument(
        "--pre_trained",
        default=None,
        type=str,
        help="The path of pre-trained RoBERTa model",
    )

    parser.add_argument("--vocab_type", default="gpt2", type=str, help="Vocabulary type: [spm, gpt2]")

    parser.add_argument("--vocab_path", default=None, type=str, help="The path of the vocabulary")

    parser.add_argument(
        "--vat_lambda",
        default=0,
        type=float,
        help="The weight of adversarial training loss.",
    )

    parser.add_argument(
        "--vat_learning_rate",
        default=1e-4,
        type=float,
        help="The learning rate used to update pertubation",
    )

    parser.add_argument(
        "--vat_init_perturbation",
        default=1e-2,
        type=float,
        help="The initialization for pertubation",
    )

    parser.add_argument(
        "--vat_loss_fn",
        default="symmetric-kl",
        type=str,
        help="The loss function used to calculate adversarial loss. It can be one of symmetric-kl, kl or mse.",
    )

    parser.add_argument(
        "--export_onnx_model",
        default=False,
        type=boolean_string,
        help="Whether to export model to ONNX format.",
    )

    return parser


if __name__ == "__main__":
    parser = build_argument_parser()
    parser.parse_known_args()

    args = parser.parse_args()
    os.makedirs(args.output_dir, exist_ok=True)
    logger = set_logger(
        args.task_name,
        os.path.join(args.output_dir, f"training_{args.task_name}.log"),
    )
    logger.info(args)
    try:
        main(args)
    except Exception:
        try:
            logger.exception("Uncatched exception happened during execution.")
            import atexit

            atexit._run_exitfuncs()
        except:
            pass
        kill_children()
        os._exit(-1)<|MERGE_RESOLUTION|>--- conflicted
+++ resolved
@@ -63,14 +63,9 @@
     return model
 
 
-<<<<<<< HEAD
 def train_model(args, model, device, train_data: Dataset, eval_data, run_eval_fn, train_fn=None, loss_fn=None):
     total_examples = len(train_data)
     num_train_steps = int(total_examples * args.num_train_epochs / args.train_batch_size)
-=======
-def train_model(args, model, device, train_data, eval_data, run_eval_fn, train_fn=None, loss_fn=None):
-    num_train_steps = int(len(train_data) * args.num_train_epochs / args.train_batch_size)
->>>>>>> 99f406ee
     logger.info("  Training batch size = %d", args.train_batch_size)
     logger.info("  Num steps = %d", num_train_steps)
 
@@ -148,7 +143,16 @@
 
 
 def calc_metrics(
-    predicts, labels, eval_loss, eval_item, eval_results: dict[str, tuple], args, name: str, prefix, steps, tag
+    predicts,
+    labels,
+    eval_loss,
+    eval_item,
+    eval_results: dict[str, tuple],
+    args,
+    name: str,
+    prefix,
+    steps,
+    tag,
 ):
     tb_metrics = OrderedDict()
     result = OrderedDict()
@@ -212,12 +216,8 @@
             ort_model = os.path.join(args.output_dir, f"{prefix}_onnx_fp32.bin")
             ort_model_qt = os.path.join(args.output_dir, f"{prefix}_onnx_qt.bin")
 
-<<<<<<< HEAD
     eval_results: dict[str, tuple] = OrderedDict()
     eval_metric = 0
-=======
-    eval_results = OrderedDict()
->>>>>>> 99f406ee
     no_tqdm = (True if os.getenv("NO_TQDM", "0") != "0" else False) or args.rank > 0
     ort_session = None
     for eval_item in eval_data:
@@ -325,10 +325,6 @@
 
 def run_predict(args, model, device, eval_data: list[EvalData], prefix=None) -> None:
     # Run prediction for full data
-<<<<<<< HEAD
-    # eval_metric = 0
-=======
->>>>>>> 99f406ee
     for eval_item in eval_data:
         name = eval_item.name
         eval_sampler = SequentialSampler(len(eval_item.data))
